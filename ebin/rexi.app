{application, rexi, [
<<<<<<< HEAD
    {description, "lightweight RPC server"},
    {vsn, "1.1"},
    {modules, [rexi, rexi_app, rexi_sup, rexi_monitor, rexi_server]},
=======
    {description, "Lightweight RPC server"},
    {vsn, "1.0"},
    {modules, [rexi, rexi_app, rexi_sup, rexi_server]},
>>>>>>> 32047971
    {registered, [rexi_sup, rexi_server]},
    {applications, [kernel, stdlib]},
    {mod, {rexi_app,[]}}
]}.<|MERGE_RESOLUTION|>--- conflicted
+++ resolved
@@ -1,13 +1,7 @@
 {application, rexi, [
-<<<<<<< HEAD
     {description, "lightweight RPC server"},
     {vsn, "1.1"},
     {modules, [rexi, rexi_app, rexi_sup, rexi_monitor, rexi_server]},
-=======
-    {description, "Lightweight RPC server"},
-    {vsn, "1.0"},
-    {modules, [rexi, rexi_app, rexi_sup, rexi_server]},
->>>>>>> 32047971
     {registered, [rexi_sup, rexi_server]},
     {applications, [kernel, stdlib]},
     {mod, {rexi_app,[]}}
