% Copyright 2010 Cloudant
%
% Licensed under the Apache License, Version 2.0 (the "License"); you may not
% use this file except in compliance with the License. You may obtain a copy of
% the License at
%
%   http://www.apache.org/licenses/LICENSE-2.0
%
% Unless required by applicable law or agreed to in writing, software
% distributed under the License is distributed on an "AS IS" BASIS, WITHOUT
% WARRANTIES OR CONDITIONS OF ANY KIND, either express or implied. See the
% License for the specific language governing permissions and limitations under
% the License.

-module(mem3).

-export([start/0, stop/0, restart/0, nodes/0, node_info/2, shards/1, shards/2,
<<<<<<< HEAD
    choose_shards/2, n/1, dbname/1, ushards/1, ushards/2]).
-export([sync_security/0, sync_security/1]).
-export([compare_nodelists/0, compare_shards/1]).
-export([quorum/1, group_by_proximity/1]).
=======
    choose_shards/2, n/1, dbname/1, ushards/1]).
-export([get_shard/3, local_shards/1, fold_shards/2]).
-export([sync_security/0, sync_security/1]).
-export([compare_nodelists/0, compare_shards/1]).
-export([group_by_proximity/1]).
>>>>>>> 4704323a

-include("mem3.hrl").
-include_lib("couch/include/couch_db.hrl").

start() ->
    application:start(mem3).

stop() ->
    application:stop(mem3).

restart() ->
    stop(),
    start().

%% @doc Detailed report of cluster-wide membership state.  Queries the state
%%      on all member nodes and builds a dictionary with unique states as the
%%      key and the nodes holding that state as the value.  Also reports member
%%      nodes which fail to respond and nodes which are connected but are not
%%      cluster members.  Useful for debugging.
-spec compare_nodelists() -> [{{cluster_nodes, [node()]} | bad_nodes
    | non_member_nodes, [node()]}].
compare_nodelists() ->
    Nodes = mem3:nodes(),
    AllNodes = erlang:nodes([this, visible]),
    {Replies, BadNodes} = gen_server:multi_call(Nodes, mem3_nodes, get_nodelist),
    Dict = lists:foldl(fun({Node, Nodelist}, D) ->
        orddict:append({cluster_nodes, Nodelist}, Node, D)
    end, orddict:new(), Replies),
    [{non_member_nodes, AllNodes -- Nodes}, {bad_nodes, BadNodes} | Dict].

-spec compare_shards(DbName::iodata()) -> [{bad_nodes | [#shard{}], [node()]}].
compare_shards(DbName) when is_list(DbName) ->
    compare_shards(list_to_binary(DbName));
compare_shards(DbName) ->
    Nodes = mem3:nodes(),
    {Replies, BadNodes} = rpc:multicall(mem3, shards, [DbName]),
    GoodNodes = [N || N <- Nodes, not lists:member(N, BadNodes)],
    Dict = lists:foldl(fun({Shards, Node}, D) ->
        orddict:append(Shards, Node, D)
    end, orddict:new(), lists:zip(Replies, GoodNodes)),
    [{bad_nodes, BadNodes} | Dict].

-spec n(DbName::iodata()) -> integer().
n(DbName) ->
    length(mem3:shards(DbName, <<"foo">>)).

-spec nodes() -> [node()].
nodes() ->
    mem3_nodes:get_nodelist().

node_info(Node, Key) ->
    mem3_nodes:get_node_info(Node, Key).

-spec shards(DbName::iodata()) -> [#shard{}].
shards(DbName) when is_list(DbName) ->
    shards(list_to_binary(DbName));
shards(DbName) ->
    ShardDbName =
        list_to_binary(couch_config:get("mem3", "shard_db", "dbs")),
    case DbName of
    ShardDbName ->
        %% shard_db is treated as a single sharded db to support calls to db_info
        %% and view_all_docs
        [#shard{
            node = node(),
            name = ShardDbName,
            dbname = ShardDbName,
            range = [0, 2 bsl 31]}];
    _ ->
        mem3_shards:for_db(DbName)
    end.

-spec shards(DbName::iodata(), DocId::binary()) -> [#shard{}].
shards(DbName, DocId) when is_list(DbName) ->
    shards(list_to_binary(DbName), DocId);
shards(DbName, DocId) when is_list(DocId) ->
    shards(DbName, list_to_binary(DocId));
shards(DbName, DocId) ->
    mem3_shards:for_docid(DbName, DocId).

-spec ushards(DbName::iodata()) -> [#shard{}].
ushards(DbName) ->
<<<<<<< HEAD
=======
    {L,S,D} = group_by_proximity(live_shards(DbName)),
    % Prefer shards in the local zone over shards in a different zone,
    % but sort each group separately to ensure a consistent choice between
    % nodes in the same zone.
    Shards = lists:sort(L ++ S) ++ lists:sort(D),
    lists:usort(fun(#shard{name=A}, #shard{name=B}) ->
        A =< B
    end, Shards).

live_shards(DbName) ->
>>>>>>> 4704323a
    Nodes = [node()|erlang:nodes()],
    ZoneMap = zone_map(Nodes),
    ushards(live_shards(DbName, Nodes), ZoneMap).

ushards(Shards0, ZoneMap) ->
    {L,S,D} = group_by_proximity(Shards0, ZoneMap),
    % Prefer shards in the local zone over shards in a different zone,
    % but sort each zone separately to ensure a consistent choice between
    % nodes in the same zone.
    Shards = choose_ushards(L ++ S) ++ choose_ushards(D),
    lists:ukeysort(#shard.range, Shards).

sync_security() ->
    mem3_sync_security:go().

sync_security(Db) ->
    mem3_sync_security:go(dbname(Db)).

group_by_proximity(Shards) ->
    {Local, Remote} = lists:partition(fun(S) -> S#shard.node =:= node() end,
        Shards),
    LocalZone = mem3:node_info(node(), <<"zone">>),
    Fun = fun(S) -> mem3:node_info(S#shard.node, <<"zone">>) =:= LocalZone end,
    {SameZone, DifferentZone} = lists:partition(Fun, Remote),
    {Local, SameZone, DifferentZone}.

get_shard(DbName, Node, Range) ->
    mem3_shards:get(DbName, Node, Range).

local_shards(DbName) ->
    mem3_shards:local(DbName).

fold_shards(Fun, Acc) ->
    mem3_shards:fold(Fun, Acc).

sync_security() ->
    mem3_sync_security:go().

sync_security(Db) ->
    mem3_sync_security:go(dbname(Db)).

-spec choose_shards(DbName::iodata(), Options::list()) -> [#shard{}].
choose_shards(DbName, Options) when is_list(DbName) ->
    choose_shards(list_to_binary(DbName), Options);
choose_shards(DbName, Options) ->
    try shards(DbName)
    catch error:E when E==database_does_not_exist; E==badarg ->
        Nodes = mem3:nodes(),
        NodeCount = length(Nodes),
        Zones = zones(Nodes),
        ZoneCount = length(Zones),
        if ZoneCount =:= 0 -> erlang:error(no_available_zones); true -> ok end,
        N = mem3_util:n_val(couch_util:get_value(n, Options), NodeCount),
        Q = mem3_util:to_integer(couch_util:get_value(q, Options,
            couch_config:get("cluster", "q", "8"))),
        Z = mem3_util:z_val(couch_util:get_value(z, Options), NodeCount, ZoneCount),
        Suffix = couch_util:get_value(shard_suffix, Options, ""),
        ChosenZones = lists:sublist(shuffle(Zones), Z),
        lists:flatmap(
            fun({Zone, N1}) ->
                Nodes1 = nodes_in_zone(Nodes, Zone),
                {A, B} = lists:split(crypto:rand_uniform(1,length(Nodes1)+1), Nodes1),
                RotatedNodes = B ++ A,
                mem3_util:create_partition_map(DbName, erlang:min(N1,length(Nodes1)),
                    Q, RotatedNodes, Suffix)
            end,
            lists:zip(ChosenZones, apportion(N, Z)))
    end.

-spec dbname(#shard{} | iodata()) -> binary().
dbname(#shard{dbname = DbName}) ->
    DbName;
dbname(<<"shards/", _:8/binary, "-", _:8/binary, "/", DbName/binary>>) ->
    list_to_binary(filename:rootname(binary_to_list(DbName)));
dbname(DbName) when is_list(DbName) ->
    dbname(list_to_binary(DbName));
dbname(DbName) when is_binary(DbName) ->
    DbName;
dbname(_) ->
    erlang:error(badarg).


zones(Nodes) ->
    BlacklistStr = couch_config:get("mem3", "blacklisted_zones", "[]"),
    {ok, Blacklist0} = couch_util:parse_term(BlacklistStr),
    Blacklist = [list_to_binary(Z) || Z <- Blacklist0],
    lists:usort([mem3:node_info(Node, <<"zone">>) || Node <- Nodes]) --
        Blacklist.

nodes_in_zone(Nodes, Zone) ->
    [Node || Node <- Nodes, Zone == mem3:node_info(Node, <<"zone">>)].

shuffle(List) ->
    List1 = [{crypto:rand_uniform(1, 1000), Item} || Item <- List],
    List2 = lists:sort(List1),
    {_, Result} = lists:unzip(List2),
    Result.

apportion(Shares, Ways) ->
    apportion(Shares, lists:duplicate(Ways, 0), Shares).

apportion(_Shares, Acc, 0) ->
    Acc;
apportion(Shares, Acc, Remaining) ->
    N = Remaining rem length(Acc),
    [H|T] = lists:nthtail(N, Acc),
    apportion(Shares, lists:sublist(Acc, N) ++ [H+1|T], Remaining - 1).

live_shards(DbName, Nodes) ->
    [S || #shard{node=Node} = S <- shards(DbName), lists:member(Node, Nodes)].

zone_map(Nodes) ->
    [{Node, node_info(Node, <<"zone">>)} || Node <- Nodes].

group_by_proximity(Shards) ->
    Nodes = [N || #shard{node=N} <- lists:ukeysort(#shard.node, Shards)],
    group_by_proximity(Shards, zone_map(Nodes)).

group_by_proximity(Shards, ZoneMap) ->
    {Local, Remote} = lists:partition(fun(S) -> S#shard.node =:= node() end,
        Shards),
    LocalZone = proplists:get_value(node(), ZoneMap),
    Fun = fun(S) -> proplists:get_value(S#shard.node, ZoneMap) =:= LocalZone end,
    {SameZone, DifferentZone} = lists:partition(Fun, Remote),
    {Local, SameZone, DifferentZone}.

choose_ushards(Shards) ->
    Groups = group_by_range(lists:sort(Shards)),
    Fun = fun(Group, {N, Acc}) ->
        {N+1, [lists:nth(1 + N rem length(Group), Group) | Acc]} end,
    {_, Result} = lists:foldl(Fun, {0, []}, Groups),
    Result.

group_by_range(Shards) ->
    Groups0 = lists:foldl(fun(#shard{range=Range}=Shard, Dict) ->
        orddict:append(Range, Shard, Dict) end, orddict:new(), Shards),
    {_, Groups} = lists:unzip(Groups0),
    Groups.

% quorum functions

quorum(#db{name=DbName}) ->
    quorum(DbName);
quorum(DbName) ->
    n(DbName) div 2 + 1.<|MERGE_RESOLUTION|>--- conflicted
+++ resolved
@@ -15,18 +15,11 @@
 -module(mem3).
 
 -export([start/0, stop/0, restart/0, nodes/0, node_info/2, shards/1, shards/2,
-<<<<<<< HEAD
     choose_shards/2, n/1, dbname/1, ushards/1, ushards/2]).
+-export([get_shard/3, local_shards/1, fold_shards/2]).
 -export([sync_security/0, sync_security/1]).
 -export([compare_nodelists/0, compare_shards/1]).
 -export([quorum/1, group_by_proximity/1]).
-=======
-    choose_shards/2, n/1, dbname/1, ushards/1]).
--export([get_shard/3, local_shards/1, fold_shards/2]).
--export([sync_security/0, sync_security/1]).
--export([compare_nodelists/0, compare_shards/1]).
--export([group_by_proximity/1]).
->>>>>>> 4704323a
 
 -include("mem3.hrl").
 -include_lib("couch/include/couch_db.hrl").
@@ -109,19 +102,6 @@
 
 -spec ushards(DbName::iodata()) -> [#shard{}].
 ushards(DbName) ->
-<<<<<<< HEAD
-=======
-    {L,S,D} = group_by_proximity(live_shards(DbName)),
-    % Prefer shards in the local zone over shards in a different zone,
-    % but sort each group separately to ensure a consistent choice between
-    % nodes in the same zone.
-    Shards = lists:sort(L ++ S) ++ lists:sort(D),
-    lists:usort(fun(#shard{name=A}, #shard{name=B}) ->
-        A =< B
-    end, Shards).
-
-live_shards(DbName) ->
->>>>>>> 4704323a
     Nodes = [node()|erlang:nodes()],
     ZoneMap = zone_map(Nodes),
     ushards(live_shards(DbName, Nodes), ZoneMap).
@@ -133,20 +113,6 @@
     % nodes in the same zone.
     Shards = choose_ushards(L ++ S) ++ choose_ushards(D),
     lists:ukeysort(#shard.range, Shards).
-
-sync_security() ->
-    mem3_sync_security:go().
-
-sync_security(Db) ->
-    mem3_sync_security:go(dbname(Db)).
-
-group_by_proximity(Shards) ->
-    {Local, Remote} = lists:partition(fun(S) -> S#shard.node =:= node() end,
-        Shards),
-    LocalZone = mem3:node_info(node(), <<"zone">>),
-    Fun = fun(S) -> mem3:node_info(S#shard.node, <<"zone">>) =:= LocalZone end,
-    {SameZone, DifferentZone} = lists:partition(Fun, Remote),
-    {Local, SameZone, DifferentZone}.
 
 get_shard(DbName, Node, Range) ->
     mem3_shards:get(DbName, Node, Range).
